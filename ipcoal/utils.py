#!/usr/bin/env python

import time
import datetime
import itertools

import toytree
import numpy as np
import pandas as pd
from .jitted import count_matrix_int

try:
    from IPython.display import display
    from ipywidgets import IntProgress, HTML, Box
except ImportError:
    pass



ABBA_IDX = [
    (1, 4), (2, 8), (3, 12), (4, 1),
    (6, 9), (7, 13), (8, 2), (9, 6),
    (11, 14), (12, 3), (13, 7), (14, 11),
]
BABA_IDX = [
    (1, 1), (2, 2), (3, 3), (4, 4), 
    (6, 6), (7, 7), (8, 8), (9, 9),
    (11, 11), (12, 12), (13, 13), (14, 14),
]
FIXED_IDX = [
    (0, 0), (5, 5), (10, 10), (15, 15),
]



class ipcoalError(Exception):
    def __init__(self, *args, **kwargs):
        Exception.__init__(self, *args, **kwargs)



class Progress(object):
    def __init__(self, njobs, message, children):

        # data
        self.njobs = njobs
        self.message = message
        self.start = time.time()

        # the progress bar 
        self.bar = IntProgress(
            value=0, min=0, max=self.njobs, 
            layout={
                "width": "350px",
                "height": "30px",
                "margin": "5px 0px 0px 0px",
            })

        # the message above progress bar
        self.label = HTML(
            self.printstr, 
            layout={
                "height": "25px",
                "margin": "0px",
            })

        # the box widget container
        heights = [
            int(i.layout.height[:-2]) for i in 
            children + [self.label, self.bar]
        ]
        self.widget = Box(
            children=children + [self.label, self.bar], 
            layout={
                "display": "flex",
                "flex_flow": "column",
                "height": "{}px".format(sum(heights) + 5),
                "margin": "5px 0px 5px 0px",
            })

    @property
    def printstr(self):
        elapsed = datetime.timedelta(seconds=int(time.time() - self.start))
        s1 = "<span style='font-size:14px; font-family:monospace'>"
        s2 = "</span>"
        inner = "{} | {:>3}% | {}".format(
            self.message, 
            int(100 * (self.bar.value / self.njobs)),
            elapsed,
        )

        return s1 + inner + s2

    def display(self):
        display(self.widget)

    def increment_all(self, value=1):
        self.bar.value += value
        if self.bar.value == self.njobs:
            self.bar.bar_style = "success"
        self.increment_time()

    def increment_time(self):
        self.label.value = self.printstr



def get_all_admix_edges(ttree, lower=0.25, upper=0.75, exclude_sisters=False):
    """
    Find all possible admixture edges on a tree. 

    Edges are unidirectional, so the source and dest need to overlap in
    time interval. To retrict migration to occur away from nodes (these 
    can be harder to detect when validating methods) you can set upper 
    and lower limits. For example, to make all source migrations to occur
    at the midpoint of overlapping intervals in which migration can occur
    you can set upper=.5, lower=.5.   
    """
    # bounds on edge overlaps
    if lower is None:
        lower = 0.0
    if upper is None:
        upper = 1.0

    # for all nodes map the potential admixture interval
    for snode in ttree.treenode.traverse():
        if snode.is_root():
            snode.interval = (None, None)
        else:
            snode.interval = (snode.height, snode.up.height)

    # for all nodes find overlapping intervals
    intervals = {}
    for snode in ttree.treenode.traverse():
        for dnode in ttree.treenode.traverse():
            if not any([snode.is_root(), dnode.is_root(), dnode == snode]):

                # [option] skip sisters
                if (exclude_sisters) & (dnode.up == snode.up):
                    continue

                # check for overlap
                smin, smax = snode.interval
                dmin, dmax = dnode.interval

                # find if nodes have interval where admixture can occur
                low_bin = np.max([smin, dmin])
                top_bin = np.min([smax, dmax])              
                if top_bin > low_bin:

                    # restrict migration within bin to a smaller interval
                    length = top_bin - low_bin
                    low_limit = low_bin + (length * lower)
                    top_limit = low_bin + (length * upper)
                    intervals[(snode.idx, dnode.idx)] = (low_limit, top_limit)
    return intervals



<<<<<<< HEAD
=======

>>>>>>> f35f621c
def get_snps_count_matrix(tree, seqs):
    """
    Return a multidimensional SNP count matrix (sensu simcat and SVDquartets).    
    Compiles SNP data into a nquartets x 16 x 16 count matrix with the order
    of quartets determined by the shape of the tree.
    """
    # get all quartets for this size tree
    if isinstance(tree, toytree.Toytree.ToyTree):
        quarts = list(itertools.combinations(range(tree.ntips), 4))
    else:
        # or, can be entered as tuples directly, e.g., [(0, 1, 2, 3)]
        quarts = tree

    # shape of the arr (count matrix)
    arr = np.zeros((len(quarts), 16, 16), dtype=np.int64)

    # iterator for quartets, e.g., (0, 1, 2, 3), (0, 1, 2, 4)...
    quartidx = 0
    for currquart in quarts:
        # cols indices match tip labels b/c we named tips node.idx
        quartsnps = seqs[currquart, :]
        # save as stacked matrices
        arr[quartidx] = count_matrix_int(quartsnps)
        # save flattened to counts
        quartidx += 1
    return arr



def calculate_dstat(seqs, p1, p2, p3, p4):
    """
    Calculate ABBA-BABA (D-statistic) from a count matrix. 
    """
    # order tips into ab|cd tree based on hypothesis
    mat = get_snps_count_matrix([(0, 1, 2, 3)], seqs[[p1, p2, p3, p4], :])[0]

    # calculate
    abba = sum([mat[i] for i in ABBA_IDX])
    baba = sum([mat[i] for i in BABA_IDX])
    if abba + baba == 0:
        dstat = 0.
    else:
        dstat = (abba - baba) / float(abba + baba)
    return pd.DataFrame({'dstat': [dstat], 'baba': [baba], 'abba': [abba]})



<<<<<<< HEAD
=======

>>>>>>> f35f621c
def abba_baba(model, testtuples):
    """
    Calculate ABBA/BABA statistic (D) as (ABBA - BABA) / (ABBA + BABA)

    Parameters:
    -----------
    model (ipcoal.Model Class object):
        A model class object from ipcoal that has generated sequence data by 
        calling either .sim_loci() or .sim_snps(). 

    testtuples (tuple, list):
        A tuple or list of tuples with the ordered taxon names for each test.
        The order should be (P1, P2, P3, P4). You can see the names of taxa 
        from the tree on which data were simulated from the model object using
        model.treeorig.draw();

    Returns: 
    ---------
    pandas.DataFrame

    """
    # check that data was simulated
    if not model.seqs:
        raise ipcoalError(
            "you must first simulate data with .sim_snps() or .sim_loci()")

    # ensure testtuples is a list of tuples
    if isinstance(testtuples, tuple):
        testtuples = [testtuples]

    # get tip order of tree and check that testtuple names are in tips
    tips = [i for i in model.treeorig.get_tip_labels()]
    for tup in testtuples:
        for name in tup:        
            if name not in tips:
                raise ipcoalError(
                    "name {} is not in the tree {}"
                    .format(name, tips))

    # get counts matrix
    counts = get_snps_count_matrix(model.tree, model.seqs)

    # store vals
    abbas = np.zeros(counts.shape[0], dtype=int)
    babas = np.zeros(counts.shape[0], dtype=int)
    dstats = np.zeros(counts.shape[0], dtype=float)
    p1 = np.zeros(counts.shape[0], dtype="U10")
    p2 = np.zeros(counts.shape[0], dtype="U10")
    p3 = np.zeros(counts.shape[0], dtype="U10")
    p4 = np.zeros(counts.shape[0], dtype="U10")

    # quartet iterator
    quarts = itertools.combinations(range(len(tips)), 4)

    # iterate over each (mat, quartet)
    idx = 0
    for count, qrt in zip(counts, quarts):

        # calculate
        abba = sum([count[i] for i in ABBA_IDX])
        baba = sum([count[i] for i in BABA_IDX])
        dstat = abs(abba - baba) / (abba + baba)

        # store stats
        abbas[idx] = abba
        babas[idx] = baba
        dstats[idx] = dstat

        # store taxa
        p1[idx] = tips[qrt[0]]
        p2[idx] = tips[qrt[1]]
        p3[idx] = tips[qrt[2]]
        p4[idx] = tips[qrt[3]]
        idx += 1

    # convert to dataframe   
    df = pd.DataFrame({
        "ABBA": np.array(abbas, dtype=int),
        "BABA": np.array(babas, dtype=int),
        "D": dstats,
        "p1": p1,
        "p2": p2,
        "p3": p3,
        "p4": p4,
        }, 
        columns=["ABBA", "BABA", "D", "p1", "p2", "p3", "p4"],
    )
    return df



class Params(object):
    """ 
    A dict-like object for storing params values with a custom repr
    that shortens file paths, and which makes attributes easily viewable
    through tab completion in a notebook while hiding other funcs, attrs, that
    are in normal dicts. 
    """
    def __len__(self):
        return len(self.__dict__)

    def __iter__(self):
        for attr, value in self.__dict__.items():
            yield attr, value

    def __getitem__(self, key):
        return self.__dict__[key]

    def __setitem__(self, key, value):
        self.__dict__[key] = value

    def __repr__(self):
        _repr = ""
        keys = sorted(self.__dict__.keys())
        if keys:
            _printstr = "{:<" + str(2 + max([len(i) for i in keys])) + "} {:<20}\n"
            for key in keys:
                _val = str(self[key]).replace(os.path.expanduser("~"), "~")
                _repr += _printstr.format(key, _val)
        return _repr

def calculate_pairwise_dist(mod, model=None):
    """
    Return a pandas dataframe with pairwise distances between taxa.
    The model object should have already run sim.snps or sim.loci to generate
    sequence data in .seqs.
    """
    # a dataframe to fill with distances
    df = pd.DataFrame(
        np.zeros((mod.nstips, mod.nstips)),
        index=mod.names,
        columns=mod.names,
        )

    # concatenate seqs across all loci
    arr = np.concatenate(mod.seqs, axis=1)

    # calculate all pairs
    for i in range(mod.nstips):
        for j in range(mod.nstips):

            # sample taxa
            seq0 = arr[i]
            seq1 = arr[j]

            # hamming distance (proportion that are not matching)
            if model == "JC":
                dist = jukes_cantor_distance(seq0, seq1)
            else:
                dist = sum(seq0 != seq1) / seq0.size
            df.iloc[i, j] = dist
            df.iloc[j, i] = dist
    return df



def jukes_cantor_distance(seq0, seq1):
    "calculate the jukes cantor distance"
    dist = sum(seq0 != seq1) / seq0.size
    jcdist = (-3. / 4.) * np.log(1. - ((4. / 3.) * dist))
    return jcdist


# def tile_reps(array, nreps):
#     "used to fill labels in the simcat.Database for replicates"
#     ts = array.size
#     nr = nreps
#     result = np.array(
#         np.tile(array, nr)
#         .reshape((nr, ts))
#         .T.flatten())
#     return result



# def progress_bar(njobs, nfinished, start, message=""):
#     "prints a progress bar"
#     ## measure progress
#     if njobs:
#         progress = 100 * (nfinished / njobs)
#     else:
#         progress = 100

#     ## build the bar
#     hashes = "#" * int(progress / 5.)
#     nohash = " " * int(20 - len(hashes))

#     ## get time stamp
#     elapsed = datetime.timedelta(seconds=int(time.time() - start))

#     ## print to stderr
#     args = [hashes + nohash, int(progress), elapsed, message]
#     print("\r[{}] {:>3}% | {} | {}".format(*args), end="")
#     sys.stderr.flush()



# def plot_test_values(self):

#     """
#     Returns a toyplot canvas
#     """
#     # canvas, axes = plot_test_values(self.tree)
#     if not self.counts.sum():
#         raise ipcoalError("No mutations generated. First call '.run()'")

#     # setup canvas
#     canvas = toyplot.Canvas(height=250, width=800)

#     ax0 = canvas.cartesian(
#         grid=(1, 3, 0))
#     ax1 = canvas.cartesian(
#         grid=(1, 3, 1),
#         xlabel="simulation index",
#         ylabel="migration intervals",
#         ymin=0,
#         ymax=self.tree.treenode.height)  # * 2 * self._Ne)
#     ax2 = canvas.cartesian(
#         grid=(1, 3, 2),
#         xlabel="proportion migrants",
#         # xlabel="N migrants (M)",
#         ylabel="frequency")

#     # advance colors for different edges starting from 1
#     colors = iter(toyplot.color.Palette())

#     # draw tree
#     self.tree.draw(
#         tree_style='c',
#         node_labels=self.tree.get_node_values("idx", 1, 1),
#         tip_labels=False,
#         axes=ax0,
#         node_sizes=16,
#         padding=50)
#     ax0.show = False

#     # iterate over edges
#     for tidx in range(self.aedges):
#         color = next(colors)

#         # get values for the first admixture edge
#         mtimes = self.test_values[tidx]["mtimes"]
#         mrates = self.test_values[tidx]["mrates"]
#         mt = mtimes[mtimes[:, 0].argsort()]
#         boundaries = np.column_stack((mt[:, 0], mt[:, 1]))

#         # plot
#         for idx in range(boundaries.shape[0]):
#             ax1.fill(
#                 # boundaries[idx],
#                 (boundaries[idx][0], boundaries[idx][0] + 0.1),
#                 (idx, idx),
#                 (idx + 0.5, idx + 0.5),
#                 along='y',
#                 color=color,
#                 opacity=0.5)

#         # migration rates/props
#         ax2.bars(
#             np.histogram(mrates, bins=20),
#             color=color,
#             opacity=0.5,
#         )

#     return canvas, (ax0, ax1, ax2)<|MERGE_RESOLUTION|>--- conflicted
+++ resolved
@@ -157,10 +157,6 @@
 
 
 
-<<<<<<< HEAD
-=======
-
->>>>>>> f35f621c
 def get_snps_count_matrix(tree, seqs):
     """
     Return a multidimensional SNP count matrix (sensu simcat and SVDquartets).    
@@ -208,10 +204,6 @@
 
 
 
-<<<<<<< HEAD
-=======
-
->>>>>>> f35f621c
 def abba_baba(model, testtuples):
     """
     Calculate ABBA/BABA statistic (D) as (ABBA - BABA) / (ABBA + BABA)
