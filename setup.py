#!/usr/bin/env python

from setuptools import setup
setup(
    name="ipcoal",
    packages=["ipcoal"],
    version="0.0.2",
    author="Patrick McKenzie and Deren Eaton",
    author_email="p.mckenzie@columbia.edu",
    install_requires=[
        "scipy>0.10",
        "numpy>=1.9",
        "pandas>=0.16",
        "numba",
        "toytree",
<<<<<<< HEAD
        "toyplot",
        "msprime",
=======
        "msprime",
        "ipyparallel",
>>>>>>> 0c4d5936
        # seq-gen (optional)
    ],
    license='GPL',
    classifiers=[
        'Programming Language :: Python',
        'Programming Language :: Python :: 2.7',
        'Programming Language :: Python :: 3',
    ],
)<|MERGE_RESOLUTION|>--- conflicted
+++ resolved
@@ -13,13 +13,8 @@
         "pandas>=0.16",
         "numba",
         "toytree",
-<<<<<<< HEAD
-        "toyplot",
-        "msprime",
-=======
         "msprime",
         "ipyparallel",
->>>>>>> 0c4d5936
         # seq-gen (optional)
     ],
     license='GPL',
